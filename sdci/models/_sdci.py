import copy
import time
from typing import Optional, Literal, Union

import numpy as np
import torch
from torch.utils.data import Dataset, DataLoader
from torch import nn
import wandb
import networkx as nx

from ..utils import (
    print_graph_from_weights,
    move_modules_to_device,
    TorchStandardScaler,
    compute_metrics,
    train_val_split,
)

from .base._base_model import BaseModel
from .modules import AutoEncoderLayers


_DEFAULT_STAGE1_KWARGS = {
    "learning_rate": 2e-3,
    "batch_size": 256,
    "n_epochs": 20_000,
    "alpha": 1e-2,
    "beta": 2e-4,
    "gamma_increment": 0,
    "n_epochs_check": 100,
    "mask_threshold": 0.2,
}
_DEFAULT_STAGE2_KWARGS = {
    "learning_rate": 2e-3,
<<<<<<< HEAD
    "batch_size": 256,
    "n_epochs": 20_000,
    "alpha": 2e-5,
    "beta": 1e-4,
    "gamma_increment": 0.015,
=======
    "batch_size": 512,
    "n_epochs": 2_000,
    "alpha": 1e-3,
    "max_gamma": 100,
>>>>>>> 33de0aad
    "gamma_schedule": "linear",
    "freeze_gamma_at_dag": True,
<<<<<<< HEAD
    "freeze_gamma_threshold": 0.01,
    "threshold": 0.05,
=======
    "freeze_gamma_threshold": 0.05,
    "threshold": 0.3,
>>>>>>> 33de0aad
    "n_epochs_check": 100,
    "dag_penalty_flavor": "power_iteration",
}


class SDCI(BaseModel):
    def __init__(
        self,
        model_variance_flavor: Literal["unit", "nn", "parameter"] = "unit",
        standard_scale: bool = False,
        use_gumbel: bool = False,
    ):
        super().__init__()
        self.model_variance_flavor = model_variance_flavor
        self.standard_scale = standard_scale
        self.use_gumbel = use_gumbel
        self._stage1_kwargs = None
        self._stage2_kwargs = None

    def train(
        self,
        dataset: Dataset,
        val_dataset: Optional[Dataset] = None,
        val_fraction: float = 0.2,
        log_wandb: bool = False,
        wandb_project: str = "SDCI",
        wandb_name: str = "SDCI",
        wandb_config_dict: Optional[dict] = None,
        B_true: Optional[np.ndarray] = None,
        stage1_kwargs: Optional[dict] = None,
        stage2_kwargs: Optional[dict] = None,
        train_kwargs: Optional[dict] = None,
        verbose: bool = False,
        device: Optional[torch.device] = None,
    ):
        self._stage1_kwargs = {**_DEFAULT_STAGE1_KWARGS.copy(), **(stage1_kwargs or {})}
        self._stage2_kwargs = {**_DEFAULT_STAGE2_KWARGS.copy(), **(stage2_kwargs or {})}

        self.threshold = self._stage2_kwargs["threshold"]

        ps_batch_size = self._stage1_kwargs["batch_size"]
        batch_size = self._stage2_kwargs["batch_size"]

        if self.standard_scale:
            scaler = TorchStandardScaler()
            scaled_X = scaler.fit_transform(dataset[:][0])
            dataset = torch.utils.data.TensorDataset(scaled_X, *dataset[:][1:])
            val_dataset = torch.utils.data.TensorDataset(
                scaler.transform(val_dataset[:][0]), *val_dataset[:][1:]
            )

        if val_dataset is None:
            dataset, val_dataset = train_val_split(dataset, val_fraction=val_fraction)
        val_dataloader = DataLoader(val_dataset, batch_size=ps_batch_size)

        ps_dataloader = DataLoader(dataset, batch_size=ps_batch_size, shuffle=True)
        sample_batch = next(iter(ps_dataloader))
        assert len(sample_batch) == 3, "Dataset should contain (X, masks, regimes)"
        self.d = sample_batch[0].shape[1]

        if log_wandb:
            if wandb.run is not None:
                wandb.finish()  # Close previous run

            wandb_config_dict = wandb_config_dict or {}
            wandb.init(
                project=wandb_project,
                name=wandb_name,
                config={
                    "batch_size": batch_size,
                    "stage1_kwargs": self._stage1_kwargs,
                    "stage2_kwargs": self._stage2_kwargs,
                    **wandb_config_dict,
                },
            )

        start = time.time()
        # Stage 1: Pre-selection
        self._ps_model = AutoEncoderLayers(
            self.d,
            [10],
            nn.Sigmoid(),
            model_variance_flavor=self.model_variance_flavor,
            shared_layers=False,
            adjacency_p=2.0,
            dag_penalty_flavor="none",
            use_gumbel=self.use_gumbel,
        )
        if device:
            move_modules_to_device(self._ps_model, device)

        ps_optimizer = torch.optim.Adam(
            self._ps_model.parameters(), lr=self._stage1_kwargs["learning_rate"]
        )

        ps_kwargs = {
            **self._stage1_kwargs,
            "threshold": self.threshold,
        }
        train_kwargs = train_kwargs or {}
        self._ps_model, next_epoch = _train(
            self._ps_model,
            ps_dataloader,
            ps_optimizer,
            ps_kwargs,
            val_dataloader=val_dataloader,
            log_wandb=log_wandb,
            print_graph=verbose,
            B_true=B_true,
            device=device,
            return_next_epoch=True,
            **train_kwargs,
        )

        # Create mask for main algo
        mask_threshold = self._stage1_kwargs["mask_threshold"]
        self._mask = (
            self._ps_model.get_adjacency_matrix().cpu().detach().numpy()
            > mask_threshold
        ).astype(int)
        if B_true is not None:
            print(
                f"Recall of mask: {(B_true.astype(bool) & self._mask.astype(bool)).sum() / B_true.sum()}"
            )
        print(
            f"Fraction of possible edges in mask: {self._mask.sum() / (self._mask.shape[0] * self._mask.shape[1])}"
        )

        # Begin DAG training
        dag_penalty_flavor = self._stage2_kwargs["dag_penalty_flavor"]
        print(dag_penalty_flavor)
        self._model = AutoEncoderLayers(
            self.d,
            [10],
            nn.Sigmoid(),
            model_variance_flavor=self.model_variance_flavor,
            shared_layers=False,
            adjacency_p=2.0,
            dag_penalty_flavor=dag_penalty_flavor,
            mask=self._mask,
            use_gumbel=self.use_gumbel,
        )
        if device:
            move_modules_to_device(self._model, device)

        optimizer = torch.optim.Adam(
            self._model.parameters(), lr=self._stage2_kwargs["learning_rate"]
        )

        dataloader = DataLoader(dataset, batch_size=batch_size, shuffle=True)
        self._model = _train(
            self._model,
            dataloader,
            optimizer,
            self._stage2_kwargs,
            val_dataloader=val_dataloader,
            log_wandb=log_wandb,
            print_graph=verbose,
            B_true=B_true,
            start_wandb_epoch=next_epoch,
            device=device,
            **train_kwargs,
        )
        self._train_runtime_in_sec = time.time() - start
        print(f"Finished training in {self._train_runtime_in_sec} seconds.")

    def fix_gumbel_threshold(self):
        assert (
            self.use_gumbel
        ), "Not applicable for models that do not use Gumbel adjacency."
        with torch.no_grad():
            w_adj = self._model.get_adjacency_matrix()
            higher = (w_adj > self.threshold).type_as(w_adj)
            lower = (w_adj <= self.threshold).type_as(w_adj)
            self._model.layers[0].gumbel_adjacency.log_alpha.copy_(
                higher * 100 + lower * -100
            )
            self._model.layers[0].gumbel_adjacency.log_alpha.requires_grad = False
            self._model.layers[0].adjacency_mask.copy_(higher)

    def compute_min_dag_threshold(self) -> float:
        def is_acyclic(adj_matrix):
            return nx.is_directed_acyclic_graph(nx.DiGraph(adj_matrix))

        def bisect(func, a, b, tol=1e-5):
            mid = (a + b) / 2.0
            while (b - a) / 2.0 > tol:
                if func(mid) == True:
                    b = mid
                else:
                    a = mid
                mid = (a + b) / 2.0
            return mid

        adj_matrix = self._model.get_adjacency_matrix().cpu().detach().numpy()
        func = lambda threshold: is_acyclic(adj_matrix > threshold)
        self.threshold = bisect(func, 0, 1)
        return self.threshold

    def get_adjacency_matrix(self, threshold: Union[bool, float] = True) -> np.ndarray:
        assert self._model is not None, "Model has not been trained yet."

        adj_matrix = self._model.get_adjacency_matrix().cpu().detach().numpy()
        if threshold == False:
            return adj_matrix

        if type(threshold) == bool:
            threshold = self.threshold
        return (adj_matrix > threshold).astype(int)


def _train(
    model,
    dataloader,
    optimizer,
    config,
    val_dataloader=None,
    log_wandb=False,
    print_graph=True,
    B_true=None,
    start_wandb_epoch=0,
    device=None,
    return_next_epoch=False,
    n_epochs_check_validation=20,
    early_stopping=True,
    early_stopping_patience=10,
):
    """Train the model. Assumes dataloader outputs batches alongside interventions."""
    # unpack config
    n_epochs = config["n_epochs"]
    alpha = config["alpha"]
    gamma_increment = config["gamma_increment"]
    gamma_schedule = config.get("gamma_schedule", "linear")
    if gamma_schedule == "linear":
<<<<<<< HEAD
        gammas = np.linspace(0, gamma_increment * n_epochs, n_epochs)
    elif "power" in gamma_schedule:
        power = float(gamma_schedule.split("_")[1])
        gammas = np.power(np.linspace(0, gamma_increment * n_epochs, n_epochs), power)
=======
        gammas = np.linspace(0, max_gamma, n_epochs)
    elif "power" in gamma_schedule:
        power = float(gamma_schedule.split("_")[1])
        gammas = np.power(np.linspace(0, max_gamma, n_epochs), power)
>>>>>>> 33de0aad
    elif gamma_schedule == "exponential":
        gammas = np.exp(np.linspace(0, np.log(gamma_increment * n_epochs), n_epochs))
    else:
        raise ValueError(f"Unknown gamma schedule {gamma_schedule}.")
    beta = config["beta"]
    threshold = config["threshold"]
    freeze_gamma_at_dag = config.get("freeze_gamma_at_dag", False)
    freeze_gamma_threshold = config.get("freeze_gamma_threshold", None)
    n_epochs_check = config["n_epochs_check"]

    is_prescreen = model.dag_penalty_flavor == "none"

    n_observations = dataloader.batch_size * len(dataloader)
    d = dataloader.dataset[0][0].shape[0]

    gamma_cap = None
    early_stopping_patience_counter = 0
    best_model = None
    best_val_loss = np.inf
    #######################
    # Begin training loop #
    #######################
    for epoch in range(n_epochs):
        if gamma_cap is None:
            gamma = gammas[epoch]
        else:
            gamma = gamma_cap

        #######################
        # Begin training step #
        #######################
        epoch_loss = 0
        epoch_loss_details = []
        model.train()
        for batch in dataloader:
            X_batch, mask_interventions_oh, _ = batch
            if device:
                X_batch = X_batch.to(device)
                mask_interventions_oh = mask_interventions_oh.to(device)

            optimizer.zero_grad()
            loss, loss_details = model.loss(
                X_batch,
                alpha,
                beta,
                gamma,
                n_observations,
                mask_interventions_oh=mask_interventions_oh,
                return_detailed_losses=True,
            )
            loss.backward()
            optimizer.step()
            epoch_loss += loss.item()
            epoch_loss_details.append(loss_details)

        if epoch % n_epochs_check == 0:
            B_pred = model.get_adjacency_matrix().cpu().detach().numpy()

            if (
                epoch > max(0.05 * n_epochs, 10)
                and freeze_gamma_at_dag
                and gamma_cap is None
            ):
                # Check dag if freeze_gamma_at_dag is True and beyond a warmup period of epochs to avoid seeing a trivial DAG.
                is_dag = nx.is_directed_acyclic_graph(
                    nx.DiGraph(B_pred > freeze_gamma_threshold)
                )
                if is_dag:
                    gamma_cap = gamma

            epoch_loss /= len(dataloader)
            if B_true is not None:
                metrics_dict = compute_metrics((B_pred > threshold).astype(int), B_true)
                print(
                    f"Epoch {epoch}: loss={epoch_loss:.2f}, score={metrics_dict['score']}, shd={metrics_dict['shd']}, gamma={gamma:.2f}"
                )
            else:
                metrics_dict = {}
                print(f"Epoch {epoch}: loss={epoch_loss:.2f}, gamma={gamma:.2f}")

            if log_wandb:
                epoch_loss_details = {
                    k: sum(d[k].item() for d in epoch_loss_details)
                    for k in epoch_loss_details[0]
                }
                epoch_loss_details = {
                    k: v / len(dataloader) for k, v in epoch_loss_details.items()
                }
                wandb.log(
                    {
                        "epoch": epoch + start_wandb_epoch,
                        "epoch_loss": epoch_loss,
                        "gamma": gamma,
                        "alpha": alpha,
                        "is_prescreen": int(is_prescreen),
                        **epoch_loss_details,
                        **metrics_dict,
                    }
                )

            if print_graph and B_true is not None:
                print_graph_from_weights(d, B_pred, B_true)
        #####################
        # End training step #
        #####################

        #########################
        # Begin validation step #
        #########################
        if epoch % n_epochs_check_validation == 0 and val_dataloader is not None:
            val_loss = 0.0
            model.eval()
            for batch in val_dataloader:
                X_batch, mask_interventions_oh, _ = batch
                if device:
                    X_batch = X_batch.to(device)
                    mask_interventions_oh = mask_interventions_oh.to(device)

                loss = model.reconstruction_loss(
                    X_batch,
                    mask_interventions_oh=mask_interventions_oh,
                )
                val_loss += loss.item()

            if log_wandb:
                wandb.log(
                    {
                        "epoch": epoch + start_wandb_epoch,
                        "validation_loss": val_loss,
                    }
                )

            if early_stopping and (not freeze_gamma_at_dag or gamma_cap is not None):
                if val_loss < best_val_loss:
                    best_model = copy.deepcopy(model)
                    best_val_loss = val_loss
                    early_stopping_patience_counter = 0
                else:
                    early_stopping_patience_counter += 1

                if early_stopping_patience_counter >= early_stopping_patience:
                    print("Early stopping triggered.")
                    model = best_model
                    break
        #######################
        # End validation step #
        #######################

    #####################
    # End training loop #
    #####################

    if return_next_epoch:
        return model, epoch + 1
    return model<|MERGE_RESOLUTION|>--- conflicted
+++ resolved
@@ -33,27 +33,15 @@
 }
 _DEFAULT_STAGE2_KWARGS = {
     "learning_rate": 2e-3,
-<<<<<<< HEAD
     "batch_size": 256,
     "n_epochs": 20_000,
     "alpha": 2e-5,
     "beta": 1e-4,
     "gamma_increment": 0.015,
-=======
-    "batch_size": 512,
-    "n_epochs": 2_000,
-    "alpha": 1e-3,
-    "max_gamma": 100,
->>>>>>> 33de0aad
     "gamma_schedule": "linear",
     "freeze_gamma_at_dag": True,
-<<<<<<< HEAD
     "freeze_gamma_threshold": 0.01,
     "threshold": 0.05,
-=======
-    "freeze_gamma_threshold": 0.05,
-    "threshold": 0.3,
->>>>>>> 33de0aad
     "n_epochs_check": 100,
     "dag_penalty_flavor": "power_iteration",
 }
@@ -288,17 +276,10 @@
     gamma_increment = config["gamma_increment"]
     gamma_schedule = config.get("gamma_schedule", "linear")
     if gamma_schedule == "linear":
-<<<<<<< HEAD
         gammas = np.linspace(0, gamma_increment * n_epochs, n_epochs)
     elif "power" in gamma_schedule:
         power = float(gamma_schedule.split("_")[1])
         gammas = np.power(np.linspace(0, gamma_increment * n_epochs, n_epochs), power)
-=======
-        gammas = np.linspace(0, max_gamma, n_epochs)
-    elif "power" in gamma_schedule:
-        power = float(gamma_schedule.split("_")[1])
-        gammas = np.power(np.linspace(0, max_gamma, n_epochs), power)
->>>>>>> 33de0aad
     elif gamma_schedule == "exponential":
         gammas = np.exp(np.linspace(0, np.log(gamma_increment * n_epochs), n_epochs))
     else:
